#!/usr/bin/env python

import subprocess as sp
from itertools import tee
import numpy as np
import random
from sklearn.neighbors import NearestNeighbors
from sklearn.metrics.pairwise import pairwise_kernels
from eden.path import Vectorizer as SeqVectorizer
from eden.graph import Vectorizer as GraphVectorizer
from eden.converter.rna import sequence_dotbracket_to_graph
from eden.converter.fasta import seq_to_networkx
from eden.converter.rna import rnafold
import logging

logger = logging.getLogger(__name__)


def normalize_seq(seq_pair):
    header, seq = seq_pair
    header = header.split('\n')[0]
    header = header.split('_')[0]
    return (header, seq)


def normalize_seqs(seqs):
    for seq in seqs:
        yield normalize_seq(seq)


def convert_seq_to_fasta_str(seq_pair):
    header, seq = normalize_seq(seq_pair)
    return '>%s\n%s\n' % (header, seq)


def extract_aligned_seed(header, out):
    text = out.strip().split('\n')
    seed = ''
    for line in text:
        if header in line:
            seed += line.strip().split()[1]
    return seed


def extract_struct_energy(out):
    text = out.strip().split('\n')
    struct = text[1].strip().split()[0]
    energy = text[1].strip().split()[1:]
    energy = ' '.join(energy).replace('(', '').replace(')', '')
    energy = energy.split('=')[0]
    energy = float(energy)
    return struct, energy


def make_seq_struct(seq, struct):
    clean_seq = ''
    clean_struct = ''
    for seq_char, struct_char in zip(seq, struct):
        if seq_char == '-' and struct_char == '.':
            pass
        else:
            clean_seq += seq_char
            clean_struct += struct_char
    return clean_seq, clean_struct


class Vectorizer(object):
    def __init__(self,
                 complexity=None,
                 nbits=20,
                 sequence_vectorizer_complexity=3,
                 graph_vectorizer_complexity=2,
                 n_neighbors=5,
                 sampling_prob=.5,
                 n_iter=5,
                 min_energy=-5,
                 random_state=1):
        random.seed(random_state)
        if complexity is not None:
            sequence_vectorizer_complexity = complexity
            graph_vectorizer_complexity = complexity

        self.sequence_vectorizer = SeqVectorizer(complexity=sequence_vectorizer_complexity,
                                                 nbits=nbits,
                                                 normalization=False,
                                                 inner_normalization=False)
        self.graph_vectorizer = GraphVectorizer(complexity=graph_vectorizer_complexity, nbits=nbits)
        self.n_neighbors = n_neighbors
        self.sampling_prob = sampling_prob
        self.n_iter = n_iter
        self.min_energy = min_energy
        self.nearest_neighbors = NearestNeighbors(n_neighbors=n_neighbors)

    def fit(self, seqs):
        # store seqs
        self.seqs = list(normalize_seqs(seqs))
        data_matrix = self.sequence_vectorizer.transform(self.seqs)
        # fit nearest_neighbors model
        self.nearest_neighbors.fit(data_matrix)
        return self

    def fit_transform(self, seqs, sampling_prob=None, n_iter=None):
        seqs, seqs_ = tee(seqs)
        return self.fit(seqs_).transform(seqs, sampling_prob=sampling_prob, n_iter=n_iter)

    def transform(self, seqs, sampling_prob=None, n_iter=None):
        seqs = list(normalize_seqs(seqs))
        graphs_ = self.graphs(seqs)
        data_matrix = self.graph_vectorizer.transform(graphs_)
        return data_matrix

    def graphs(self, seqs, sampling_prob=None, n_iter=None):
        seqs = list(normalize_seqs(seqs))
        if n_iter is not None:
            self.n_iter = n_iter
        if sampling_prob is not None:
            self.sampling_prob = sampling_prob
        for seq, neighs in self._compute_neighbors(seqs):
            if self.n_iter > 1:
                header, sequence, struct, energy = self._optimize_struct(seq, neighs)
            else:
                header, sequence, struct, energy = self._align_sequence_structure(seq, neighs)
            graph = self._seq_to_eden(header, sequence, struct, energy)
            yield graph

    def _optimize_struct(self, seq, neighs):
        structs = []
        results = []
        for i in range(self.n_iter):
            new_neighs = self._sample_neighbors(neighs)
            header, sequence, struct, energy = self._align_sequence_structure(seq, new_neighs)
            results.append((header, sequence, struct, energy))
            structs.append(struct)
        instance_id = self._most_representative(structs)
        selected = results[instance_id]
        return selected

    def _most_representative(self, structs):
        # compute kernel matrix with sequence_vectorizer
        data_matrix = self.sequence_vectorizer.transform(structs)
        kernel_matrix = pairwise_kernels(data_matrix, metric='rbf', gamma=1)
        # compute instance density as 1 over average pairwise distance
        density = np.sum(kernel_matrix, 0) / data_matrix.shape[0]
        # compute list of nearest neighbors
        max_id = np.argsort(-density)[0]
        return max_id

    def _sample_neighbors(self, neighs):
        out_neighs = []
        # insert one element at random
        out_neighs.append(random.choice(neighs))
        # add other elements sampling without replacement
        for neigh in neighs:
            if random.random() < self.sampling_prob:
                out_neighs.append(neigh)
        return out_neighs

    def _align_sequence_structure(self, seq, neighs, structure_deletions=False):
        header = seq[0]
        if len(neighs) < 1:
            clean_seq, clean_struct = rnafold.RNAfold_wrapper(seq[1])
            energy = 0
            logger.debug('Warning: no alignment for: %s' % seq)
        else:
<<<<<<< HEAD
            clean_seq, clean_struct = make_seq_struct(seed, struct)

        if structure_deletions:
            clean_struct = self._clean_structure(clean_seq, clean_struct)

=======
            str_out = convert_seq_to_fasta_str(seq)
            for neigh in neighs:
                str_out += convert_seq_to_fasta_str(neigh)
            cmd = 'echo "%s" | muscle -clwstrict -quiet' % (str_out)
            out = sp.check_output(cmd, shell=True)
            seed = extract_aligned_seed(header, out)
            cmd = 'echo "%s" | RNAalifold --noPS 2>/dev/null' % (out)
            out = sp.check_output(cmd, shell=True)
            struct, energy = extract_struct_energy(out)
            if energy > self.min_energy:
                # use min free energy structure
                clean_seq, clean_struct = rnafold.RNAfold_wrapper(seq[1])
            else:
                clean_seq, clean_struct = make_seq_struct(seed, struct)
>>>>>>> d2eb0c1b
        return header, clean_seq, clean_struct, energy

    def _clean_structure(self, seq, stru):
        '''
        Parameters
        ----------
        seq : basestring
            rna sequence
        stru : basestring
            dotbracket string

        Returns
        -------
        the structure given may not respect deletions in the sequence.
        we transform the structure to one that does
        '''

        # find  deletions in sequence
        ids = []
        for i, c in enumerate(seq):
            if c == '-':
                ids.append(i)
        # remove brackets that dont have a partner anymore
        stru = list(stru)
        pairdict = self._pairs(stru)
        for i in ids:
            stru[pairdict[i]] = '.'
        # delete deletions in structure
        ids.reverse()
        for i in ids:
            del stru[i]
        stru = ''.join(stru)

        # removing obvious mistakes
        stru = stru.replace("(())", "....")
        stru = stru.replace("(.)", "...")
        stru = stru.replace("(..)", "....")

        return stru

    def _pairs(self, struct):
        '''
        Parameters
        ----------
        struct : basestring

        Returns
        -------
        dictionary of ids in the struct, that are bond pairs
        '''
        unpaired = []
        pairs = {}
        for i, c in enumerate(struct):
            if c == '(':
                unpaired.append(i)
            if c == ')':
                partner = unpaired.pop()
                pairs[i] = partner
                pairs[partner] = i
        return pairs

    def _compute_neighbors(self, seqs):
        seqs = list(seqs)
        data_matrix = self.sequence_vectorizer.transform(seqs)
        # find neighbors
        distances, neighbors = self.nearest_neighbors.kneighbors(data_matrix)
        # for each seq
        for seq, neighs in zip(seqs, neighbors):
            neighbor_seqs = [self.seqs[neigh] for neigh in neighs]
            yield seq, neighbor_seqs

    def _seq_to_eden(self, header, sequence, struct, energy):
        graph = sequence_dotbracket_to_graph(seq_info=sequence, seq_struct=struct)
        if graph.number_of_nodes() < 2:
            graph = seq_to_networkx(header, sequence)
        graph.graph['id'] = header
        graph.graph['info'] = 'muscle+RNAalifold energy=%.3f' % (energy)
        graph.graph['energy'] = energy
        graph.graph['sequence'] = sequence
        return graph<|MERGE_RESOLUTION|>--- conflicted
+++ resolved
@@ -4,13 +4,16 @@
 from itertools import tee
 import numpy as np
 import random
+
 from sklearn.neighbors import NearestNeighbors
 from sklearn.metrics.pairwise import pairwise_kernels
+
 from eden.path import Vectorizer as SeqVectorizer
 from eden.graph import Vectorizer as GraphVectorizer
 from eden.converter.rna import sequence_dotbracket_to_graph
 from eden.converter.fasta import seq_to_networkx
 from eden.converter.rna import rnafold
+
 import logging
 
 logger = logging.getLogger(__name__)
@@ -65,6 +68,7 @@
 
 
 class Vectorizer(object):
+
     def __init__(self,
                  complexity=None,
                  nbits=20,
@@ -162,13 +166,6 @@
             energy = 0
             logger.debug('Warning: no alignment for: %s' % seq)
         else:
-<<<<<<< HEAD
-            clean_seq, clean_struct = make_seq_struct(seed, struct)
-
-        if structure_deletions:
-            clean_struct = self._clean_structure(clean_seq, clean_struct)
-
-=======
             str_out = convert_seq_to_fasta_str(seq)
             for neigh in neighs:
                 str_out += convert_seq_to_fasta_str(neigh)
@@ -183,7 +180,9 @@
                 clean_seq, clean_struct = rnafold.RNAfold_wrapper(seq[1])
             else:
                 clean_seq, clean_struct = make_seq_struct(seed, struct)
->>>>>>> d2eb0c1b
+            if structure_deletions:
+                clean_struct = self._clean_structure(clean_seq, clean_struct)
+
         return header, clean_seq, clean_struct, energy
 
     def _clean_structure(self, seq, stru):
