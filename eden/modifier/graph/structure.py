import networkx as nx
from collections import Counter, namedtuple


def edge_contraction(graph=None, node_attribute=None):
    g = graph.copy()
    for n, d in g.nodes_iter(data=True):
        g.node[n]['contracted'] = set()
    while True:
        change_has_occured = False
        for n, d in g.nodes_iter(data=True):
            g.node[n]['label'] = g.node[n][node_attribute]
<<<<<<< HEAD
            if d.get(node_attribute, False) != False and (
                            d.get('position', False) == 0 or d.get('position', False) != False):
                if d.get('contracted', False) == False:
=======
            if d.get(node_attribute, False) is not False and (d.get('position', False) is False or d.get('position', False) is not False):
                if d.get('contracted', False) is False:
>>>>>>> 5c3b3496
                    g.node[n]['contracted'] = set()
                g.node[n]['contracted'].add(n)
                neighbors = g.neighbors(n)
                if len(neighbors) > 0:
                    # identify neighbors that have a greater 'position' attribute and that have the same node_attribute
<<<<<<< HEAD
                    greater_position_neighbors = [v for v in neighbors if
                                                  g.node[v].get('position', False) and g.node[v].get(node_attribute,
                                                                                                     False) and
                                                  g.node[v][node_attribute] == d[node_attribute] and g.node[v][
                                                      'position'] > d['position']]
                    if len(greater_position_neighbors) > 0:
                        #contract all neighbors
                        #replicate all edges with n as endpoint instead of v
                        cntr_edge_set = g.edges(greater_position_neighbors, data=True)
                        new_edges = map(lambda x: (n, x[1], x[2]), cntr_edge_set)
                        #remove nodes
                        g.remove_nodes_from(greater_position_neighbors)
                        #remode edges
                        g.remove_edges_from(cntr_edge_set)
                        #add edges if endpoint nodes still exist and they are not self loops
                        new_valid_edges = [e for e in new_edges if e[1] in g.nodes() and e[1] != n]
                        g.add_edges_from(new_valid_edges)
                        #store neighbor ids in a list attribute
                        g.node[n]['contracted'].update(set(greater_position_neighbors))
                        change_has_occured = True
                        break
        if change_has_occured == False:
=======
                    greater_position_neighbors = [v for v in neighbors if g.node[v].get('position', False) and g.node[v].get(
                        node_attribute, False) and g.node[v][node_attribute] == d[node_attribute] and g.node[v]['position'] > d['position']]
                    if len(greater_position_neighbors) > 0:
                        # contract all neighbors
                        # replicate all edges with n as endpoint instead of v
                        cntr_edge_set = g.edges(greater_position_neighbors, data=True)
                        new_edges = map(lambda x: (n, x[1], x[2]), cntr_edge_set)
                        # remove nodes
                        g.remove_nodes_from(greater_position_neighbors)
                        # remode edges
                        g.remove_edges_from(cntr_edge_set)
                        # add edges if endpoint nodes still exist and they are not self loops
                        new_valid_edges = [e for e in new_edges if e[1] in g.nodes() and e[1] != n]
                        g.add_edges_from(new_valid_edges)
                        # store neighbor ids in a list attribute
                        g.node[n]['contracted'].update(set(greater_position_neighbors))
                        change_has_occured = True
                        break
        if change_has_occured is False:
>>>>>>> 5c3b3496
            break
    return g


def contraction_histogram(input_attribute=None, graph=None, id_nodes=None):
    labels = [graph.node[v].get(input_attribute, 'N/A') for v in id_nodes]
    dict_label = dict(Counter(labels).most_common())
    sparse_vec = {str(key): value for key, value in dict_label.iteritems()}
    return sparse_vec


def contraction_sum(input_attribute=None, graph=None, id_nodes=None):
    vals = [float(graph.node[v].get(input_attribute, 1)) for v in id_nodes]
    return sum(vals)


def contraction_average(input_attribute=None, graph=None, id_nodes=None):
    vals = [float(graph.node[v].get(input_attribute, 0)) for v in id_nodes]
    return sum(vals) / float(len(vals))


def contraction_categorical(input_attribute=None, graph=None, id_nodes=None, separator='.'):
    vals = sorted([str(graph.node[v].get(input_attribute, 'N/A')) for v in id_nodes])
    return separator.join(vals)


def contraction_set_categorical(input_attribute=None, graph=None, id_nodes=None, separator='.'):
    vals = sorted(set([str(graph.node[v].get(input_attribute, 'N/A')) for v in id_nodes]))
    return separator.join(vals)


contraction_modifer_map = {'histogram': contraction_histogram,
                           'sum': contraction_sum,
                           'average': contraction_average,
                           'categorical': contraction_categorical,
                           'set_categorical': contraction_set_categorical}
contraction_modifier = namedtuple('contraction_modifier', 'attribute_in attribute_out reduction')
label_modifier = contraction_modifier(attribute_in='type', attribute_out='label', reduction='set_categorical')
weight_modifier = contraction_modifier(attribute_in='weight', attribute_out='weight', reduction='sum')
modifiers = [label_modifier, weight_modifier]


def serialize_modifiers(modifiers):
    lines = ""
    for modifier in modifiers:
<<<<<<< HEAD
        line = "attribute_in:%s attribute_out:%s reduction:%s" % (
            modifier.attribute_in, modifier.attribute_out, modifier.reduction)
=======
        line = "attribute_in:%s attribute_out:%s reduction:%s" % (modifier.attribute_in, modifier.attribute_out, modifier.reduction)
>>>>>>> 5c3b3496
        lines += line + "\n"
    return lines


def contraction(graphs=None, contraction_attribute='label', nesting=False, modifiers=modifiers, **options):
    '''
<<<<<<< HEAD
	modifiers: list of named tuples, each containing the keys: attribute_in, attribute_out and reduction.
	"attribute_in" identifies the node attribute that is extracted from all contracted nodes.
	"attribute_out" identifies the node attribute that is written in the resulting graph.
	"reduction" is one of the following reduction operations: 
	1. histogram, 
	2. sum, 
	3. average, 
	4. categorical, 
	5. set_categorical.
	"histogram" returns a sparse vector with numerical hased keys, 
	"sum" and "average" cast the values into floats before computing the sum and average respectively, 
	"categorical" returns the concatenation string of the lexicographically sorted list of input attributes, 
	"set_categorical" returns the concatenation string of the lexicographically sorted set of input attributes.  
	'''
=======
    modifiers: list of named tuples, each containing the keys: attribute_in, attribute_out and reduction.
    "attribute_in" identifies the node attribute that is extracted from all contracted nodes.
    "attribute_out" identifies the node attribute that is written in the resulting graph.
    "reduction" is one of the following reduction operations:
    1. histogram,
    2. sum,
    3. average,
    4. categorical,
    5. set_categorical.
    "histogram" returns a sparse vector with numerical hashed keys,
    "sum" and "average" cast the values into floats before computing the sum and average respectively,
    "categorical" returns the concatenation string of the lexicographically sorted list of input attributes,
    "set_categorical" returns the concatenation string of the lexicographically sorted set of input attributes.
    '''
>>>>>>> 5c3b3496
    for g in graphs:
        # check for 'position' attribute and add it if not present
        for i, (n, d) in enumerate(g.nodes_iter(data=True)):
            if d.get('position', None) is None:
                g.node[n]['position'] = i
<<<<<<< HEAD
        #compute contraction
=======
        # compute contraction
>>>>>>> 5c3b3496
        g_contracted = edge_contraction(graph=g, node_attribute=contraction_attribute)
        info = g_contracted.graph.get('info', '')
        g_contracted.graph['info'] = info + '\n' + serialize_modifiers(modifiers)
        for n, d in g_contracted.nodes_iter(data=True):
<<<<<<< HEAD
            #get list of contracted node ids
=======
            # get list of contracted node ids
>>>>>>> 5c3b3496
            contracted = d.get('contracted', None)
            if contracted is None:
                raise Exception('Empty contraction list for: id %d data: %s' % (n, d))
            for modifier in modifiers:
                modifier_func = contraction_modifer_map[modifier.reduction]
<<<<<<< HEAD
                g_contracted.node[n][modifier.attribute_out] = modifier_func(input_attribute=modifier.attribute_in,
                                                                             graph=g, id_nodes=contracted)
        if nesting:  #add nesting edges between the constraction graph and the original graph
            g_nested = nx.disjoint_union(g, g_contracted)
            #rewire contracted graph to the original graph
=======
                g_contracted.node[n][modifier.attribute_out] = modifier_func(input_attribute=modifier.attribute_in, graph=g, id_nodes=contracted)
        if nesting:  # add nesting edges between the constraction graph and the original graph
            g_nested = nx.disjoint_union(g, g_contracted)
            # rewire contracted graph to the original graph
>>>>>>> 5c3b3496
            for n, d in g_nested.nodes_iter(data=True):
                contracted = d.get('contracted', None)
                if contracted:
                    for m in contracted:
                        g_nested.add_edge(n, m, label='.', nesting=True)
            yield g_nested
        else:
            yield g_contracted<|MERGE_RESOLUTION|>--- conflicted
+++ resolved
@@ -10,43 +10,13 @@
         change_has_occured = False
         for n, d in g.nodes_iter(data=True):
             g.node[n]['label'] = g.node[n][node_attribute]
-<<<<<<< HEAD
-            if d.get(node_attribute, False) != False and (
-                            d.get('position', False) == 0 or d.get('position', False) != False):
-                if d.get('contracted', False) == False:
-=======
             if d.get(node_attribute, False) is not False and (d.get('position', False) is False or d.get('position', False) is not False):
                 if d.get('contracted', False) is False:
->>>>>>> 5c3b3496
                     g.node[n]['contracted'] = set()
                 g.node[n]['contracted'].add(n)
                 neighbors = g.neighbors(n)
                 if len(neighbors) > 0:
                     # identify neighbors that have a greater 'position' attribute and that have the same node_attribute
-<<<<<<< HEAD
-                    greater_position_neighbors = [v for v in neighbors if
-                                                  g.node[v].get('position', False) and g.node[v].get(node_attribute,
-                                                                                                     False) and
-                                                  g.node[v][node_attribute] == d[node_attribute] and g.node[v][
-                                                      'position'] > d['position']]
-                    if len(greater_position_neighbors) > 0:
-                        #contract all neighbors
-                        #replicate all edges with n as endpoint instead of v
-                        cntr_edge_set = g.edges(greater_position_neighbors, data=True)
-                        new_edges = map(lambda x: (n, x[1], x[2]), cntr_edge_set)
-                        #remove nodes
-                        g.remove_nodes_from(greater_position_neighbors)
-                        #remode edges
-                        g.remove_edges_from(cntr_edge_set)
-                        #add edges if endpoint nodes still exist and they are not self loops
-                        new_valid_edges = [e for e in new_edges if e[1] in g.nodes() and e[1] != n]
-                        g.add_edges_from(new_valid_edges)
-                        #store neighbor ids in a list attribute
-                        g.node[n]['contracted'].update(set(greater_position_neighbors))
-                        change_has_occured = True
-                        break
-        if change_has_occured == False:
-=======
                     greater_position_neighbors = [v for v in neighbors if g.node[v].get('position', False) and g.node[v].get(
                         node_attribute, False) and g.node[v][node_attribute] == d[node_attribute] and g.node[v]['position'] > d['position']]
                     if len(greater_position_neighbors) > 0:
@@ -66,7 +36,6 @@
                         change_has_occured = True
                         break
         if change_has_occured is False:
->>>>>>> 5c3b3496
             break
     return g
 
@@ -112,34 +81,13 @@
 def serialize_modifiers(modifiers):
     lines = ""
     for modifier in modifiers:
-<<<<<<< HEAD
-        line = "attribute_in:%s attribute_out:%s reduction:%s" % (
-            modifier.attribute_in, modifier.attribute_out, modifier.reduction)
-=======
         line = "attribute_in:%s attribute_out:%s reduction:%s" % (modifier.attribute_in, modifier.attribute_out, modifier.reduction)
->>>>>>> 5c3b3496
         lines += line + "\n"
     return lines
 
 
 def contraction(graphs=None, contraction_attribute='label', nesting=False, modifiers=modifiers, **options):
     '''
-<<<<<<< HEAD
-	modifiers: list of named tuples, each containing the keys: attribute_in, attribute_out and reduction.
-	"attribute_in" identifies the node attribute that is extracted from all contracted nodes.
-	"attribute_out" identifies the node attribute that is written in the resulting graph.
-	"reduction" is one of the following reduction operations: 
-	1. histogram, 
-	2. sum, 
-	3. average, 
-	4. categorical, 
-	5. set_categorical.
-	"histogram" returns a sparse vector with numerical hased keys, 
-	"sum" and "average" cast the values into floats before computing the sum and average respectively, 
-	"categorical" returns the concatenation string of the lexicographically sorted list of input attributes, 
-	"set_categorical" returns the concatenation string of the lexicographically sorted set of input attributes.  
-	'''
-=======
     modifiers: list of named tuples, each containing the keys: attribute_in, attribute_out and reduction.
     "attribute_in" identifies the node attribute that is extracted from all contracted nodes.
     "attribute_out" identifies the node attribute that is written in the resulting graph.
@@ -154,43 +102,26 @@
     "categorical" returns the concatenation string of the lexicographically sorted list of input attributes,
     "set_categorical" returns the concatenation string of the lexicographically sorted set of input attributes.
     '''
->>>>>>> 5c3b3496
     for g in graphs:
         # check for 'position' attribute and add it if not present
         for i, (n, d) in enumerate(g.nodes_iter(data=True)):
             if d.get('position', None) is None:
                 g.node[n]['position'] = i
-<<<<<<< HEAD
-        #compute contraction
-=======
         # compute contraction
->>>>>>> 5c3b3496
         g_contracted = edge_contraction(graph=g, node_attribute=contraction_attribute)
         info = g_contracted.graph.get('info', '')
         g_contracted.graph['info'] = info + '\n' + serialize_modifiers(modifiers)
         for n, d in g_contracted.nodes_iter(data=True):
-<<<<<<< HEAD
-            #get list of contracted node ids
-=======
             # get list of contracted node ids
->>>>>>> 5c3b3496
             contracted = d.get('contracted', None)
             if contracted is None:
                 raise Exception('Empty contraction list for: id %d data: %s' % (n, d))
             for modifier in modifiers:
                 modifier_func = contraction_modifer_map[modifier.reduction]
-<<<<<<< HEAD
-                g_contracted.node[n][modifier.attribute_out] = modifier_func(input_attribute=modifier.attribute_in,
-                                                                             graph=g, id_nodes=contracted)
-        if nesting:  #add nesting edges between the constraction graph and the original graph
-            g_nested = nx.disjoint_union(g, g_contracted)
-            #rewire contracted graph to the original graph
-=======
                 g_contracted.node[n][modifier.attribute_out] = modifier_func(input_attribute=modifier.attribute_in, graph=g, id_nodes=contracted)
         if nesting:  # add nesting edges between the constraction graph and the original graph
             g_nested = nx.disjoint_union(g, g_contracted)
             # rewire contracted graph to the original graph
->>>>>>> 5c3b3496
             for n, d in g_nested.nodes_iter(data=True):
                 contracted = d.get('contracted', None)
                 if contracted:
