--- conflicted
+++ resolved
@@ -12,10 +12,6 @@
 
 
 class AnnotateMinimalCycles(BaseEstimator, ClassifierMixin):
-<<<<<<< HEAD
-    def fit(self):
-        return self
-=======
     """Annotate minimal cycles."""
 
     def __init__(self,
@@ -23,7 +19,6 @@
                  part_id='part_id',
                  part_name='part_name'):
         """Construct.
->>>>>>> 7e2095cc
 
         Parameters
         ----------
@@ -61,13 +56,10 @@
             graph.node[n][self.part_id] = set()
             # graph.node[n][part_name] = set()
 
-<<<<<<< HEAD
         # process cycle annotation
         def get_name(graph, n):
             return _getname(graph, n)
 
-=======
->>>>>>> 7e2095cc
         namedict = {}
         for n, d in graph.nodes(data=True):
             idd = _fhash(d['__cycle'])
@@ -81,16 +73,10 @@
 
         # transform sets to lists
         for n, d in graph.nodes(data=True):
-<<<<<<< HEAD
-            d[part_id] = list(d[part_id])
-            d[part_name] = [namedict[id] for id in d[part_id]]
-            d[part_id].sort()
-            d[part_name].sort()
-=======
             d[self.part_id] = list(d[self.part_id])
             d[self.part_name] = [namedict[id] for id in d[self.part_id]]
->>>>>>> 7e2095cc
-
+            d[self.part_id].sort()
+            d[self.part_name].sort()
         return graph
 
 
